<script lang='ts'>
  import { tick } from 'svelte';
  import { currentProject, currentProjectMetadata, handleSnackbar, previousRoute } from '../store';
  import type {Metadata, Text} from "../interfaces";
  import ProjectWidget from './ProjectWidget.svelte';
  import DownloadWidget from './DownloadWidget.svelte';
  import Tab from './Tab.svelte';
  import { fade } from 'svelte/transition';
  import Snackbar from '../Snackbar.svelte';

  const mobileResolution = window.innerWidth < 992;
  
  let datasets: any[] = [];
  let tabs = [] as any[];
  let isDescriptionExpanded: boolean;
  let descriptionLinesNumber: number;
  let arePublicationsExpanded: boolean;



  function getText(text: Text, lang?:string) {
    let langs = Object.keys(text);
    // console.log(text, langs, langs.length);
    
    if (langs.length === 0) {
      return ""
    } else if (lang && langs.includes(lang)) {
      return text[lang]
    } else if (langs.includes('en')) {
      return text['en']
    } else {
      return text[langs[0]]
    }
  }

  const getProjectMetadata = async () => {
    const protocol = window.location.protocol;
    const port = protocol === 'https:' ? '' : ':3000';
    const baseUrl = `${protocol}//${window.location.hostname}${port}/`;
    const projectID = window.location.pathname.split("/")[2];
    
    // const res = await fetch(`${process.env.BASE_URL}projects/${params.id}`);
    const res = await fetch(`${baseUrl}api/v1/projects/${projectID}`);
    const projectMetadata: Metadata = await res.json();
    currentProjectMetadata.set(projectMetadata);

    const project = $currentProjectMetadata.project
    currentProject.set(project);
    document.title = project.name;

    datasets = $currentProjectMetadata.datasets

    datasets.forEach(d => tabs.push({
      label: d.title,
      value: datasets.indexOf(d),
      content: d
    }));

    await tick();
    getDivHeight();
<<<<<<< HEAD
=======

    console.log('metadata', projectMetadata, 'project', $currentProject)
>>>>>>> d72d402f
  };

  const toggleDescriptionExpand = () => {
    isDescriptionExpanded = !isDescriptionExpanded;
    !isDescriptionExpanded ? window.scrollTo(0,0) : null;
  };

  const togglePublicationExpand = () => {
    arePublicationsExpanded = !arePublicationsExpanded;
    !arePublicationsExpanded ? window.scrollTo(0,300) : null;
  };

  const getDivHeight = () => {
    const el = document.getElementById('description');
    const lineHeight = parseInt(window.getComputedStyle(el).getPropertyValue('line-height'));
    const divHeight = el.scrollHeight;
    descriptionLinesNumber = divHeight / lineHeight;
    isDescriptionExpanded = descriptionLinesNumber > 6 ? false : true;
  };
</script>

{#if $handleSnackbar.isSnackbar}
  <div>
    <svelte:component this={Snackbar} />
  </div>
{/if}

<div class="container" in:fade={{duration: 200}}>
  {#if mobileResolution}
    <button on:click={() => history.back()} class=goback-button title="go back to the projects list" disabled={!$previousRoute && window.history.length <= 2}>
      <svg class=icon fill="none" stroke="currentColor" viewBox="0 0 24 24" xmlns="http://www.w3.org/2000/svg">
        <path stroke-linecap="round" stroke-linejoin="round" stroke-width="2" d="M10 19l-7-7m0 0l7-7m-7 7h18" />
      </svg>
      <span class=button-label>Go Back</span>
    </button>
  {/if}
  <div class="row" style="flex-wrap: wrap;">
    <h1 class="title top-heading">
      {$currentProject?.name}
    </h1>
    {#if $currentProject?.alternativeNames}
    <div class="row">
      <h4 class="title new-title">
        Also known as:&nbsp;
        <span style="color:var(--secondary-colour)">{$currentProject?.alternativeNames.map(t => {return getText(t)}).join(', ')}</span>
      </h4>
    </div>
    {/if}
  </div>
  <div class="row">
    <div class="column-left">
      <div class="property-row">
        <span class="label new-subtitle">Description</span>
        <div id=description class="data new-text {isDescriptionExpanded ? '' : 'description-short'}">{$currentProject?.description}</div>
      </div>
      <!-- TODO: if accepted and reused consder move it to separate component -->
      {#if descriptionLinesNumber > 6}
        <div on:click={toggleDescriptionExpand} class=expand-button>show {isDescriptionExpanded ? "less" : "more"}</div>
      {/if}

      {#if $currentProject?.publications && Array.isArray($currentProject?.publications)}
        <div class="property-row">
          <span class="label new-subtitle">Publications</span>
            {#each $currentProject?.publications as p, i}
              {#if i > 1}
                <span class="{arePublicationsExpanded ? "data new-text" : "hidden"}">{p}</span>
              {:else}
                <span class="data new-text">{p}</span>
              {/if}
            {/each}
        </div>

        {#if $currentProject?.publications.length > 2}
          <div on:click={togglePublicationExpand} class=expand-button>show {arePublicationsExpanded ? "less" : "more"}</div>
        {/if}

      {/if}

      {#await getProjectMetadata() then go}
        <div class="tabs">
          <!-- TODO: add again -->
          <!-- <Tab {tabs} /> -->
        </div>
      {/await}

      {#if !mobileResolution}
        <button on:click={() => window.scrollTo({top: 0, left: 0, behavior: 'smooth'})} class=gototop-button title="Get back to the top">
          <svg class=icon fill="none" stroke="currentColor" viewBox="0 0 24 24" xmlns="http://www.w3.org/2000/svg">
            <path stroke-linecap="round" stroke-linejoin="round" stroke-width="2" d="M5 10l7-7m0 0l7 7m-7-7v18" />
          </svg>
        </button>
      {/if}

    </div>
    <div class="column-right">
      {#if !mobileResolution}
        <button on:click={() => history.back()} class=goback-button title="go back to the projects list" disabled={!$previousRoute && window.history.length <= 2}>
          <svg class=icon fill="none" stroke="currentColor" viewBox="0 0 24 24" xmlns="http://www.w3.org/2000/svg">
            <path stroke-linecap="round" stroke-linejoin="round" stroke-width="2" d="M10 19l-7-7m0 0l7-7m-7 7h18" />
          </svg>
          <span class=button-label>Go Back</span>
        </button>
      {/if}

      <div class=widget>
        <ProjectWidget />
      </div>

      <!-- TODO: temp disabled download widget -->
      <!-- <div class=widget>
        <DownloadWidget />
      </div> -->

      {#if mobileResolution}
        <button on:click={() => {window.scrollTo({top: 0, left: 0, behavior: 'smooth'})}} class="gototop-button m-hidden" title="Get back to the top">
          <svg class=icon fill="none" stroke="currentColor" viewBox="0 0 24 24" xmlns="http://www.w3.org/2000/svg">
            <path stroke-linecap="round" stroke-linejoin="round" stroke-width="2" d="M5 10l7-7m0 0l7 7m-7-7v18" />
          </svg>
        </button>
      {/if}
    </div>
  </div>
</div>

<style>
  button {
    color: var(--lead-colour);
    box-shadow: var(--shadow-1);
    border: 1px solid #cdcdcd;
    border-radius: 0.25rem;
  }
  button.goback-button {
    margin-top: 10px;
    width: 100%;
    font-size: 1rem;
    font-family: robotobold;
    text-align: left;
    margin-bottom: 6px;
    padding: 10px 10px 8px;
  }
  .button-label {
    position: relative;
    bottom: 10px;
  }
  button.gototop-button {
    display: inline-block;
    vertical-align: middle;
    background-color: var(--dasch-grey-3);
    padding: 10px;
    width: 3.5rem;
    height: 3.5rem;
  }
  button.gototop-button:hover,
  button.goback-button:hover {
    color: #fff;
    background-color: var(--lead-colour);
  }
  .container {
    padding: 0 10px;
    display: block;
    max-width: 1200px;
  }
  .title {
    display: flex;
    flex-direction: row;
    flex-basis: 100%;
    margin-bottom: 0;
    padding: 0 20px;
  }
  .column-left, .column-right {
    display: flex;
    flex-direction: column;
    flex-basis: 100%;
    flex: 2;
    padding: 0 5px;
    height: fit-content;
  }
  .column-right {
    flex: 1;
  }
  .description-short {
    display: -webkit-box;
    -webkit-line-clamp: 6;
    -webkit-box-orient: vertical;
    overflow: hidden;
  }
  .widget {
    border: 1px solid #cdcdcd;
    border-radius: 3px;
    background-color: var(--dasch-grey-3);
    margin-bottom: 6px;
    padding: 0 10px 10px;
    box-shadow: var(--shadow-1);
  }
  @supports (-moz-appearance:none) {
    button.gototop-button {margin-bottom: 40px;} 
  }
  @media screen and (min-width: 992px) {
    .container {padding: 0 40px}
    .column-left, .column-right {padding: 20px;}
    .column-left {min-width: 52vw;}
    .column-right {min-width: 30vw;}
    .row {flex-direction: row;}
  }
  @media screen and (min-width: 1200px) {
    .column-left {min-width: 688px;}
    .column-right {min-width: 352px;}
  }
</style><|MERGE_RESOLUTION|>--- conflicted
+++ resolved
@@ -58,11 +58,6 @@
 
     await tick();
     getDivHeight();
-<<<<<<< HEAD
-=======
-
-    console.log('metadata', projectMetadata, 'project', $currentProject)
->>>>>>> d72d402f
   };
 
   const toggleDescriptionExpand = () => {
